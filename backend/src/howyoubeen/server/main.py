--- conflicted
+++ resolved
@@ -9,11 +9,7 @@
 import logging
 from dotenv import load_dotenv
 
-<<<<<<< HEAD
-from .routes import onboarding, newsletter
-=======
 from .routes import onboarding, newsletter, user
->>>>>>> 8a139eaa
 
 # Load environment variables
 load_dotenv()  # Load .env first
@@ -52,16 +48,6 @@
         tags=["onboarding"]
     )
     
-<<<<<<< HEAD
-    # Include newsletter routes
-    app.include_router(
-        newsletter.router,
-        prefix="/api",
-        tags=["newsletter"]
-    )
-    
-    # TODO: Add chat, profile, and friends routes when implemented
-=======
     # Add newsletter routes
     app.include_router(
         newsletter.router,
@@ -77,7 +63,6 @@
     )
     
     # TODO: Add chat and friends routes when implemented
->>>>>>> 8a139eaa
     # For now, frontend will use dummy data
     
     # Serve static files (frontend)
