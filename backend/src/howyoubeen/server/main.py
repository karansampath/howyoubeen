"""
FastAPI application factory and configuration
"""

from fastapi import FastAPI
from fastapi.middleware.cors import CORSMiddleware
from fastapi.staticfiles import StaticFiles
import os
import logging
from dotenv import load_dotenv

<<<<<<< HEAD
from .routes import onboarding, newsletter, user, chat, friends, auth
=======
from .routes import onboarding, newsletter, user, chat, friends, content
>>>>>>> 662a70ee

# Load environment variables
load_dotenv()  # Load .env first
load_dotenv(".env.local", override=True)  # Then load .env.local with override

# Configure logging
logging.basicConfig(level=logging.INFO)
logger = logging.getLogger(__name__)


def create_app() -> FastAPI:
    """Create and configure the FastAPI application"""
    
    app = FastAPI(
        title="HowYouBeen API", 
        description="AI companion that keeps your friends updated on your life",
        version="0.2.0",
        docs_url="/api/docs",
        redoc_url="/api/redoc"
    )
    
    # Configure CORS
    app.add_middleware(
        CORSMiddleware,
        allow_origins=["*"],  # In production, specify allowed origins
        allow_credentials=True,
        allow_methods=["*"],
        allow_headers=["*"],
    )
    
    # Add authentication routes
    app.include_router(
        auth.router,
        prefix="/api/auth",
        tags=["authentication"]
    )
    
    # Use unified onboarding routes with automatic storage backend detection
    logger.info("Using unified onboarding service with automatic storage backend detection")
    app.include_router(
        onboarding.router,
        prefix="/api/onboarding",
        tags=["onboarding"]
    )
    
    # Add newsletter routes
    app.include_router(
        newsletter.router,
        prefix="/api/newsletter",
        tags=["newsletter"]
    )
    
    # Add user profile routes
    app.include_router(
        user.router,
        prefix="/api",
        tags=["users"]
    )
    
    # Add chat routes
    app.include_router(
        chat.router,
        prefix="/api",
        tags=["chat"]
    )
    
    # Add friends and timeline routes
    app.include_router(
        friends.router,
        prefix="/api",
        tags=["friends"]
    )
    
    # Serve static files (frontend)
    static_dir = os.path.join(os.path.dirname(__file__), "..", "..", "..", "static")
    if os.path.exists(static_dir):
        app.mount("/", StaticFiles(directory=static_dir, html=True), name="static")
    
    @app.get("/health")
    async def health_check():
        """Health check endpoint"""
        # Detect backend based on environment variables
        use_supabase = bool(os.getenv("SUPABASE_URL") and os.getenv("SUPABASE_ANON_KEY"))
        
        return {
            "status": "healthy", 
            "service": "howyoubeen-api",
            "version": "0.2.0",
            "storage_backend": "supabase" if use_supabase else "local"
        }
    
    return app<|MERGE_RESOLUTION|>--- conflicted
+++ resolved
@@ -9,11 +9,7 @@
 import logging
 from dotenv import load_dotenv
 
-<<<<<<< HEAD
-from .routes import onboarding, newsletter, user, chat, friends, auth
-=======
-from .routes import onboarding, newsletter, user, chat, friends, content
->>>>>>> 662a70ee
+from .routes import onboarding, newsletter, user, chat, friends, auth, content
 
 # Load environment variables
 load_dotenv()  # Load .env first
