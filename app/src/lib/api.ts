/**
 * API client for HowYouBeen backend
 * Handles communication with FastAPI backend running on localhost:8000
 */

const API_BASE_URL = process.env.NEXT_PUBLIC_API_URL || 'http://localhost:8002';

export interface OnboardingSessionResponse {
  session_id: string;
  current_step: number;
  status: string;
}

export interface OnboardingDataRequest {
  username: string;
  email: string;
  bio: string;
  data_sources: string[];
  visibility_preference: string;
}

export interface OnboardingCompleteResponse {
  user_id: string;
  username: string;
  profile_url: string;
  status: string;
}

export interface User {
  user_id: string;
  username: string;
  email: string;
  full_name: string;
  bio?: string;
  profile_image_url?: string;
  is_public: boolean;
  onboarding_completed: boolean;
  created_at: string;
  knowledge_last_updated: string;
}

export interface ChatResponse {
  response: string;
  conversation_id: string;
  suggested_questions: string[];
}

export interface LifeEventRequest {
  user_id: string;
  summary: string;
  start_date?: string;
  end_date?: string;
  visibility?: string;
  associated_docs?: string[];
}

export interface LifeEventResponse {
  event_id: string;
  user_id: string;
  summary: string;
  start_date: string;
  end_date?: string;
  visibility: string;
  associated_docs: string[];
  created_at: string;
  updated_at: string;
}

export interface LifeFactRequest {
  user_id: string;
  summary: string;
  category?: string;
  visibility?: string;
  associated_docs?: string[];
}

export interface LifeFactResponse {
  fact_id: string;
  user_id: string;
  summary: string;
  category?: string;
  visibility: string;
  associated_docs: string[];
  created_at: string;
  updated_at: string;
}

export interface NewsletterConfigRequest {
  user_id: string;
  name: string;
  description?: string;
  frequency?: string;
  privacy_level?: string;
  is_active?: boolean;
}

export interface NewsletterConfigResponse {
  config_id: string;
  user_id: string;
  name: string;
  description?: string;
  frequency: string;
  privacy_level: string;
  is_active: boolean;
  created_at: string;
  updated_at: string;
}

export interface ChatMessage {
  role: 'user' | 'assistant';
  content: string;
}

export interface ChatQuestionRequest {
  user_id: string;
  question: string;
  conversation_history?: ChatMessage[];
  max_tokens?: number;
}

export interface ChatQuestionResponse {
  response: string;
  conversation_id: string;
  suggested_questions: string[];
}

export class APIError extends Error {
  constructor(public status: number, message: string) {
    super(message);
    this.name = 'APIError';
  }
}

class HowYouBeenAPI {
  private baseURL: string;

  constructor(baseURL: string = API_BASE_URL) {
    this.baseURL = baseURL;
  }

  private async request<T>(
    endpoint: string,
    options: RequestInit = {}
  ): Promise<T> {
    const url = `${this.baseURL}${endpoint}`;
    
    const config: RequestInit = {
      headers: {
        'Content-Type': 'application/json',
        ...options.headers,
      },
      ...options,
    };

    try {
      const response = await fetch(url, config);
      
      if (!response.ok) {
        const errorText = await response.text();
        throw new APIError(response.status, errorText || response.statusText);
      }

      const contentType = response.headers.get('content-type');
      if (contentType && contentType.includes('application/json')) {
        return await response.json();
      } else {
        return await response.text() as unknown as T;
      }
    } catch (error) {
      if (error instanceof APIError) {
        throw error;
      }
      throw new APIError(0, `Network error: ${error instanceof Error ? error.message : 'Unknown error'}`);
    }
  }

  // Onboarding API endpoints
  async startOnboarding(): Promise<OnboardingSessionResponse> {
    return this.request<OnboardingSessionResponse>('/api/onboarding/start', {
      method: 'POST',
    });
  }

  async submitOnboardingData(
    sessionId: string,
    data: OnboardingDataRequest
  ): Promise<OnboardingCompleteResponse> {
    return this.request<OnboardingCompleteResponse>('/api/onboarding/complete', {
      method: 'POST',
      body: JSON.stringify({
        session_id: sessionId,
        ...data,
      }),
    });
  }

  // User profile API endpoints
  async getUser(username: string): Promise<User | null> {
    try {
      return await this.request<User>(`/api/users/${username}`);
    } catch (error) {
      if (error instanceof APIError && error.status === 404) {
        return null;
      }
      throw error;
    }
  }

  // Chat API endpoints
  async sendMessage(
    username: string,
    message: string,
    conversationId?: string
  ): Promise<ChatResponse> {
    const body: { message: string; conversation_id?: string } = {
      message,
    };

    if (conversationId) {
      body.conversation_id = conversationId;
    }

    return this.request<ChatResponse>(`/api/chat/${username}`, {
      method: 'POST',
      body: JSON.stringify(body),
    });
  }

  // Health check
  async healthCheck(): Promise<{ status: string; timestamp: string }> {
    return this.request<{ status: string; timestamp: string }>('/health');
  }

  // File upload (for data sources)
  async uploadFile(file: File, sessionId: string, description?: string): Promise<{ success: boolean; document_id: string; message: string }> {
    const formData = new FormData();
    formData.append('file', file);
    formData.append('session_id', sessionId);
    formData.append('description', description || '');

    return this.request<{ success: boolean; document_id: string; message: string }>('/api/onboarding/upload-document', {
      method: 'POST',
      headers: {}, // Let browser set Content-Type for FormData
      body: formData,
    });
  }

  // Newsletter API endpoints
  async getSubscriptionInfo(linkCode: string): Promise<{ username: string; privacy_level: string; available_frequencies: string[] }> {
    return this.request<{ username: string; privacy_level: string; available_frequencies: string[] }>(`/api/newsletter/link/${linkCode}`);
  }

  async subscribeToNewsletter(payload: {
    privacy_code: string;
    subscriber_email: string;
    frequency: string;
    subscriber_name?: string;
  }): Promise<{ success: boolean; subscription_id: string; message: string; unsubscribe_code: string }> {
    return this.request<{ success: boolean; subscription_id: string; message: string; unsubscribe_code: string }>('/api/newsletter/subscribe', {
      method: 'POST',
      body: JSON.stringify(payload),
    });
  }

  async createSubscriptionLink(userId: string, privacyLevel: string): Promise<{ link: string }> {
    return this.request<{ link: string }>(`/api/newsletter/create-link?user_id=${userId}&privacy_level=${privacyLevel}`, {
      method: 'POST',
    });
  }

  async getUserSubscriptions(userId: string): Promise<{ subscriptions: any[]; total_count: number }> {
    return this.request<{ subscriptions: any[]; total_count: number }>(`/api/newsletter/subscriptions/${userId}`);
  }

<<<<<<< HEAD
  // Life Events API endpoints
  async createLifeEvent(data: LifeEventRequest): Promise<LifeEventResponse> {
    return this.request<LifeEventResponse>('/api/content/life-events', {
      method: 'POST',
      body: JSON.stringify(data),
    });
  }

  async getUserLifeEvents(userId: string, limit: number = 50, offset: number = 0): Promise<LifeEventResponse[]> {
    return this.request<LifeEventResponse[]>(`/api/content/life-events/${userId}?limit=${limit}&offset=${offset}`);
  }

  async getLifeEventsByDateRange(
    userId: string,
    startDate: string,
    endDate: string,
    visibilityLevels?: string[]
  ): Promise<LifeEventResponse[]> {
    const params = new URLSearchParams({
      start_date: startDate,
      end_date: endDate,
    });
    
    if (visibilityLevels && visibilityLevels.length > 0) {
      params.append('visibility_levels', visibilityLevels.join(','));
    }

    return this.request<LifeEventResponse[]>(`/api/content/life-events/${userId}/date-range?${params}`);
  }

  // Life Facts API endpoints
  async createLifeFact(data: LifeFactRequest): Promise<LifeFactResponse> {
    return this.request<LifeFactResponse>('/api/content/life-facts', {
      method: 'POST',
      body: JSON.stringify(data),
    });
  }

  async getUserLifeFacts(userId: string, category?: string): Promise<LifeFactResponse[]> {
    const params = category ? `?category=${encodeURIComponent(category)}` : '';
    return this.request<LifeFactResponse[]>(`/api/content/life-facts/${userId}${params}`);
  }

  // Newsletter Configuration API endpoints
  async createNewsletterConfig(data: NewsletterConfigRequest): Promise<NewsletterConfigResponse> {
    return this.request<NewsletterConfigResponse>('/api/content/newsletter-configs', {
      method: 'POST',
      body: JSON.stringify(data),
    });
  }

  async getUserNewsletterConfigs(userId: string): Promise<NewsletterConfigResponse[]> {
    return this.request<NewsletterConfigResponse[]>(`/api/content/newsletter-configs/${userId}`);
  }

  // Search and Activity API endpoints
  async searchUserContent(userId: string, query: string, contentTypes?: string[]): Promise<{
    life_events?: LifeEventResponse[];
    life_facts?: LifeFactResponse[];
    documents?: any[];
  }> {
    const params = new URLSearchParams({ query });
    
    if (contentTypes && contentTypes.length > 0) {
      params.append('content_types', contentTypes.join(','));
    }

    return this.request<any>(`/api/content/search/${userId}?${params}`);
  }

  async getUserActivitySummary(userId: string, days: number = 30): Promise<{
    user_id: string;
    days: number;
    activity_counts: {
      life_events: number;
      life_facts: number;
      documents: number;
      total: number;
    };
    recent_items: {
      life_events: LifeEventResponse[];
      life_facts: LifeFactResponse[];
      documents: any[];
    };
    total_counts: {
      life_events: number;
      life_facts: number;
      documents: number;
    };
  }> {
    return this.request<any>(`/api/content/activity-summary/${userId}?days=${days}`);
  }

  // AI Chat/Question API endpoint
  async askQuestion(data: ChatQuestionRequest): Promise<ChatQuestionResponse> {
    return this.request<ChatQuestionResponse>('/api/content/question', {
      method: 'POST',
      body: JSON.stringify(data),
=======
  // Friends and timeline API endpoints
  async getUserFriends(userId: string): Promise<any[]> {
    return this.request<any[]>(`/api/users/${userId}/friends`);
  }

  async getUserTimeline(username: string): Promise<any[]> {
    return this.request<any[]>(`/api/users/${username}/timeline`);
  }

  async uploadContent(userId: string, content: string): Promise<{ success: boolean; message: string; entry_id: string }> {
    return this.request<{ success: boolean; message: string; entry_id: string }>(`/api/users/${userId}/content`, {
      method: 'POST',
      body: JSON.stringify({ content }),
>>>>>>> 1b72e35b
    });
  }
}

// Export singleton instance
export const api = new HowYouBeenAPI();<|MERGE_RESOLUTION|>--- conflicted
+++ resolved
@@ -272,7 +272,6 @@
     return this.request<{ subscriptions: any[]; total_count: number }>(`/api/newsletter/subscriptions/${userId}`);
   }
 
-<<<<<<< HEAD
   // Life Events API endpoints
   async createLifeEvent(data: LifeEventRequest): Promise<LifeEventResponse> {
     return this.request<LifeEventResponse>('/api/content/life-events', {
@@ -371,7 +370,9 @@
     return this.request<ChatQuestionResponse>('/api/content/question', {
       method: 'POST',
       body: JSON.stringify(data),
-=======
+    });
+  }
+
   // Friends and timeline API endpoints
   async getUserFriends(userId: string): Promise<any[]> {
     return this.request<any[]>(`/api/users/${userId}/friends`);
@@ -385,7 +386,6 @@
     return this.request<{ success: boolean; message: string; entry_id: string }>(`/api/users/${userId}/content`, {
       method: 'POST',
       body: JSON.stringify({ content }),
->>>>>>> 1b72e35b
     });
   }
 }
